"""
The MIT License (MIT)

Copyright (c) 2022-present xStacia

Permission is hereby granted, free of charge, to any person obtaining a
copy of this software and associated documentation files (the "Software"),
to deal in the Software without restriction, including without limitation
the rights to use, copy, modify, merge, publish, distribute, sublicense,
and/or sell copies of the Software, and to permit persons to whom the
Software is furnished to do so, subject to the following conditions:
The above copyright notice and this permission notice shall be included in
all copies or substantial portions of the Software.

THE SOFTWARE IS PROVIDED "AS IS", WITHOUT WARRANTY OF ANY KIND, EXPRESS
OR IMPLIED, INCLUDING BUT NOT LIMITED TO THE WARRANTIES OF MERCHANTABILITY,
FITNESS FOR A PARTICULAR PURPOSE AND NONINFRINGEMENT. IN NO EVENT SHALL THE
AUTHORS OR COPYRIGHT HOLDERS BE LIABLE FOR ANY CLAIM, DAMAGES OR OTHER
LIABILITY, WHETHER IN AN ACTION OF CONTRACT, TORT OR OTHERWISE, ARISING
FROM, OUT OF OR IN CONNECTION WITH THE SOFTWARE OR THE USE OR OTHER
DEALINGS IN THE SOFTWARE.
"""

from __future__ import annotations

import json
import logging
import os
import shutil
<<<<<<< HEAD
from functools import cache as _cache, wraps
from typing import TYPE_CHECKING, Any, Callable, Mapping, Optional, Tuple, TypeVar
=======
from functools import lru_cache, wraps
from typing import TYPE_CHECKING, Any, Callable, Mapping, Optional, Tuple
>>>>>>> 3814d145

from .enums import CurrencyType, ItemType
from .errors import AuthRequired
from .utils import MISSING, is_uuid

if TYPE_CHECKING:
    from typing_extensions import ParamSpec

    from .client import Client
    from .models.version import Version

    P = ParamSpec('P')

T = TypeVar('T')

# fmt: off
__all__: Tuple[str, ...] = (
    'Assets',
)
# fmt: on

_log = logging.getLogger(__name__)


def _find(value: Any, key: Any) -> bool:
    if isinstance(value, list) and isinstance(key, list):
        return key in value
    elif isinstance(value, str) and isinstance(key, str):
        value = value.lower()
        key = key.lower()
        return value == key
    elif isinstance(value, int) and isinstance(key, int):
        return value == key
    elif isinstance(value, float) and isinstance(key, float):
        return value == key
    elif isinstance(value, bool) and isinstance(key, bool):
        return value == key
    elif isinstance(value, str) and isinstance(key, dict):
        for key_value in key.values():
            if _find(value, key_value):
                return True
        return False
    elif isinstance(value, dict) and isinstance(key, str):
        for value_value in value.values():
            if _find(value_value, key):
                return True
        return False
    elif isinstance(value, dict) and isinstance(key, dict):
        for key_value in key.values():
            if _find(value, key_value):
                return True
        return False
    elif isinstance(value, list) and isinstance(key, str):
        for list_value in value:
            if _find(list_value, key):
                return True
        return False
    else:
        return False


def _finder():
    def decorator(function: Callable[P, T]) -> Callable[..., Mapping[Any, Any]]:
        @wraps(function)
<<<<<<< HEAD
        def wrapper(self: Assets, *args: P.args, **kwargs: P.kwargs) -> T:
=======
        def wrapper(self: Assets, *args: Any, **kwargs: Any) -> Any:
>>>>>>> 3814d145
            if not args and not kwargs:
                return function(self, uuid=None)

            new_kwargs = {}
            for key, value in kwargs.items():
                if isinstance(key, str):
                    key = key.lower()
                if isinstance(value, str):
                    value = value.lower()
                if value is None:
                    value = '...'
                new_kwargs[key] = value

            kwargs = new_kwargs
            finder_keys = [x for x in list(kwargs.keys())]
            # inspired by https://github.com/MinshuG/valorant-api/blob/b739850d2722247b56b9e4d12caa8b3c326ce141/valorant_api/base_list.py#L17  # noqa: E501

            doc = function.__doc__
            if doc is None:
                get_key = '...'
            else:
                get_key = doc.split(',')[0].strip()
            data = Assets.ASSET_CACHE.get(get_key, {})

            if not data:
                return function(self, *args, **kwargs)

            is_level_border = False
            if len(finder_keys) == 0:
                may_be_uuid = args[0]
                if isinstance(may_be_uuid, str):
                    may_be_uuid = may_be_uuid.lower()

                if not is_uuid(str(may_be_uuid)) and not may_be_uuid == '':
                    if isinstance(may_be_uuid, int):
                        if get_key == 'level_borders':
                            kwargs['startinglevel'] = str(may_be_uuid)
                            finder_keys.append('startinglevel')
                            is_level_border = True

            maybe = []
            for key, value in data.items():
                if isinstance(value, dict):
                    for k, v in value.items():
                        if isinstance(k, str):
                            k = k.lower()

                        if k in finder_keys:
                            if isinstance(v, str):
                                if _find(v, kwargs[k]):
                                    return function(self, key)
                                elif v.startswith(kwargs[k]):
                                    maybe.append(key)

                            elif isinstance(v, int):
                                if is_level_border:
                                    next_level = v + 19

                                    if int(kwargs[k]) > 20:
                                        next_level += 1

                                    if int(kwargs[k]) < next_level:
                                        return function(self, key)

                                else:
                                    if _find(v, kwargs[k]):
                                        return function(self, key)

                            elif isinstance(v, dict):
                                for kk, vv in v.items():
                                    if _find(vv, kwargs[k]):
                                        return function(self, key)
                                    elif vv.startswith(kwargs[k]):
                                        maybe.append(key)

                            # EN: Not tested yet
                            elif isinstance(v, list):
                                for vv in v:
                                    if isinstance(vv, str):
                                        if _find(vv, kwargs[k]):
                                            return function(self, key)
                                        elif vv.startswith(kwargs[k]):
                                            maybe.append(key)

                        else:
                            for arg in args:
                                if isinstance(arg, str):
                                    arg = arg.lower()
                                if isinstance(key, str):
                                    key = key.lower()
                                if arg == key:
                                    return function(self, key)

            # 2nd loop
            for key, value in data.items():
                if isinstance(value, dict):
                    for v_ in value.values():
                        for arg in args:
                            if _find(v_, arg):
                                return function(self, key)

                            if isinstance(value, dict):
                                for v_find in value.values():
                                    if isinstance(v_find, dict):
                                        for vv_find in v_find.values():
                                            if isinstance(vv_find, str) and isinstance(arg, str):
                                                vv_find = vv_find.lower()
                                                arg = arg.lower()
                                                if vv_find.startswith(arg):
                                                    maybe.append(key)

            # 1st choice in maybe
            if len(maybe) > 0:
                return function(self, maybe[0])
            return function(self, uuid=None)

        return wrapper

    return decorator


class Assets:
    _cache_dir: str = os.path.join(os.getcwd(), '.valorantx_cache')

    ASSET_CACHE = {}
    OFFER_CACHE = {}

    def __init__(self, *, client: Client) -> None:
        self._client = client
        self.version: Version = MISSING
        self._is_with_price: bool = False
        self._ready: bool = False

    def is_ready(self) -> bool:
        return self._ready

    @staticmethod
    def clear_cache() -> None:
        Assets.ASSET_CACHE.clear()

    @staticmethod
    def clear_offer_cache() -> None:
        Assets.OFFER_CACHE.clear()

    @staticmethod
    def clear() -> None:
        Assets.clear_cache()
        Assets.clear_offer_cache()

    def get_asset(self, key: str, tries: int = 3) -> Optional[Mapping[str, Any]]:
        """Get an asset."""
        if key in self.ASSET_CACHE:
            return self.ASSET_CACHE[key]

        for _ in range(tries):
            try:
                if key in self.ASSET_CACHE:
                    return self.ASSET_CACHE[key]
                else:
                    if _ >= tries:
                        _log.warning(f'Asset {key!r} not found')
                    raise KeyError(f"Asset {key!r} not found")
            except KeyError:
                self.reload(with_price=self._is_with_price)
                if _ >= tries - 1:
                    raise KeyError(f"Asset {key!r} not found")

    @_finder()
    def get_agent(self, uuid: str) -> Optional[Mapping[str, Any]]:
        """agents, Get an agent by UUID."""
        data = self.get_asset('agents') or {}
        return data.get(uuid)

    @_finder()
    def get_buddy(self, uuid: str) -> Optional[Mapping[str, Any]]:
        """buddies, Get a buddy by UUID."""
        data = self.get_asset('buddies') or {}
        return data.get(uuid)

    @_finder()
    def get_buddy_level(self, uuid: str) -> Optional[Mapping[str, Any]]:
        """buddies_levels, Get a buddy level by UUID."""
        data = self.get_asset('buddies_levels') or {}
        return data.get(uuid)

    @_finder()
    def get_bundle(self, uuid: str) -> Optional[Mapping[str, Any]]:
        """bundles, Get a bundle by UUID."""
        data = self.get_asset('bundles') or {}
        return data.get(uuid)

    @_finder()
    def get_ceremony(self, uuid: str) -> Optional[Mapping[str, Any]]:
        """ceremonies, Get a ceremony by UUID."""
        data = self.get_asset('ceremonies') or {}
        return data.get(uuid)

    @_finder()
    def get_competitive_tier(self, uuid: str) -> Optional[Mapping[str, Any]]:
        """competitive_tiers, Get a competitive tier by UUID."""
        data = self.get_asset('competitive_tiers') or {}
        return data.get(uuid)

    @_finder()
    def get_content_tier(self, uuid: str) -> Optional[Mapping[str, Any]]:
        """content_tiers, Get a content tier by UUID."""
        data = self.get_asset('content_tiers') or {}
        return data.get(uuid)

    @_finder()
    def get_contract(self, uuid: str) -> Optional[Mapping[str, Any]]:
        """contracts, Get a contract by UUID."""
        data = self.get_asset('contracts') or {}
        return data.get(uuid)

    @_finder()
    def get_currency(self, uuid: str) -> Optional[Mapping[str, Any]]:
        """currencies, Get a currency by UUID."""
        data = self.get_asset('currencies') or {}
        return data.get(uuid)

    @_finder()
    def get_event(self, uuid: str) -> Optional[Mapping[str, Any]]:
        """events, Get an event by UUID."""
        data = self.get_asset('events') or {}
        return data.get(uuid)

    @_finder()
    def get_game_mode(self, uuid: str) -> Optional[Mapping[str, Any]]:
        """game_modes, Get a game mode by UUID."""
        data = self.get_asset('game_modes') or {}
        return data.get(uuid)

    @_finder()
    def get_game_mode_equippable(self, uuid: str) -> Optional[Mapping[str, Any]]:
        """game_modes_equippables, Get a game mode equippable by UUID."""
        data = self.get_asset('game_modes_equippables') or {}
        return data.get(uuid)

    @_finder()
    def get_gear(self, uuid: str) -> Optional[Mapping[str, Any]]:
        """gear, Get a gear by UUID."""
        data = self.get_asset('gear') or {}
        return data.get(uuid)

    @_finder()
    def get_level_border(self, uuid: str) -> Optional[Mapping[str, Any]]:
        """level_borders, Get a level border by UUID."""
        data = self.get_asset('level_borders') or {}
        return data.get(uuid)

    @_finder()
    def get_map(self, uuid: str) -> Optional[Mapping[str, Any]]:
        """maps, Get a map by UUID."""
        data = self.get_asset('maps') or {}
        return data.get(uuid)

    @_finder()
    def get_mission(self, uuid: str) -> Optional[Mapping[str, Any]]:
        """missions, Get a mission by UUID."""
        data = self.get_asset('missions') or {}
        return data.get(uuid)

    @_finder()
    def get_player_card(self, uuid: str) -> Optional[Mapping[str, Any]]:
        """player_cards, Get a player card by UUID."""
        data = self.get_asset('player_cards') or {}
        return data.get(uuid)

    @_finder()
    def get_player_title(self, uuid: str) -> Optional[Mapping[str, Any]]:
        """player_titles, Get a player title by UUID."""
        data = self.get_asset('player_titles') or {}
        return data.get(uuid)

    @_finder()
    def get_season(self, uuid: str) -> Optional[Mapping[str, Any]]:
        """seasons, Get a season by UUID."""
        data = self.get_asset('seasons') or {}
        return data.get(uuid)

    @_finder()
    def get_season_competitive(self, uuid: str) -> Optional[Mapping[str, Any]]:
        """seasons_competitive, Get a season competitive by UUID."""
        data = self.get_asset('seasons_competitive') or {}
        return data.get(uuid)

    @_finder()
    def get_spray(self, uuid: str) -> Optional[Mapping[str, Any]]:
        """sprays, Get a spray by UUID."""
        data = self.get_asset('sprays') or {}
        return data.get(uuid)

    @_finder()
    def get_spray_level(self, uuid: str) -> Optional[Mapping[str, Any]]:
        """sprays_levels, Get a spray level by UUID."""
        data = self.get_asset('sprays_levels') or {}
        return data.get(uuid)

    @_finder()
    def get_theme(self, uuid: str) -> Optional[Mapping[str, Any]]:
        """themes, Get a theme by UUID."""
        data = self.get_asset('themes') or {}
        return data.get(uuid)

    @_finder()
    def get_weapon(self, uuid: str) -> Optional[Mapping[str, Any]]:
        """weapons, Get a weapon by UUID."""
        data = self.get_asset('weapons') or {}
        return data.get(uuid)

    @_finder()
    def get_skin(self, uuid: str) -> Optional[Mapping[str, Any]]:
        """weapon_skins, Get a weapon skin by UUID."""
        data = self.get_asset('weapon_skins') or {}
        return data.get(uuid)

    @_finder()
    def get_skin_level(self, uuid: str) -> Optional[Mapping[str, Any]]:
        """weapon_skins_levels, Get a weapon skin level by UUID."""
        data = self.get_asset('weapon_skins_levels') or {}
        return data.get(uuid)

    @_finder()
    def get_skin_chroma(self, uuid: str) -> Optional[Mapping[str, Any]]:
        """weapon_skins_chromas, Get a weapon skin chroma by UUID."""
        data = self.get_asset('weapon_skins_chromas') or {}
        return data.get(uuid)

    def get_item_price(self, uuid: str) -> int:
        return self.OFFER_CACHE.get(uuid, 0)

    async def fetch_assets(
        self,
        *,
        force: bool = False,
        with_price: bool = False,
        reload: bool = False,
        version: Optional[Version] = None,
    ) -> None:
        """Fetch all assets."""

        self._is_with_price = with_price

        get_version = version or await self._client.fetch_version()

        if get_version != self._client.version:
            self._client.version = get_version
            self.version = get_version

        self.__mkdir_dir()
        self.__mkdir_assets_dir()
        asset_path = self.__get_dir()

        # verify files exist
        list_dir = os.listdir(asset_path)
        if len([filename for filename in list_dir if filename.endswith('.json') and not filename.startswith('_')]) < 23:
            force = True
            if len(list_dir) > 0:
                _log.warning('some assets are missing, forcing update')

        # fetch offer/price of items

        if with_price:
            if not self._client.is_authorized():
                raise AuthRequired("You need to be authorized to fetch prices")
            if 'offers.json' not in list_dir:
                data = await self._client.fetch_offers()
                new_dict = {}
                for offer in data.offers:
                    new_dict[offer.id] = offer.cost
                self.__dump(new_dict, '_offers')
        else:
            if self._client.is_authorized():
                if not self.OFFER_CACHE:
                    _log.info('You can fetch items prices by calling `client.fetch_offers(with_price=True)`')
            else:
                _log.info('Skipping fetching items prices')

        if not asset_path.endswith(get_version.version) or len(os.listdir(self.__get_dir())) == 0 or force:
            _log.info(f"Fetching assets for version {get_version.version!r}")

            self.__dump(await self._client.http.asset_get_agents(), 'agents')
            self.__dump(await self._client.http.asset_get_buddies(), 'buddies')
            self.__dump(await self._client.http.asset_get_bundles(), 'bundles')
            self.__dump(await self._client.http.asset_get_ceremonies(), 'ceremonies')
            self.__dump(await self._client.http.asset_get_competitive_tiers(), 'competitive_tiers')
            self.__dump(await self._client.http.asset_get_content_tiers(), 'content_tiers')
            self.__dump(await self._client.http.asset_get_contracts(), 'contracts')
            self.__dump(await self._client.http.asset_get_currencies(), 'currencies')
            self.__dump(await self._client.http.asset_get_events(), 'events')
            self.__dump(await self._client.http.asset_get_game_modes(), 'game_modes')
            self.__dump(await self._client.http.asset_get_game_modes_equippables(), 'game_modes_equippables')
            self.__dump(await self._client.http.asset_get_gear(), 'gear')
            self.__dump(await self._client.http.asset_get_level_borders(), 'level_borders')
            self.__dump(await self._client.http.asset_get_maps(), 'maps')
            self.__dump(await self._client.http.asset_get_missions(), 'missions')
            self.__dump(await self._client.http.asset_get_player_cards(), 'player_cards')
            self.__dump(await self._client.http.asset_get_player_titles(), 'player_titles')
            self.__dump(await self._client.http.asset_get_seasons(), 'seasons')
            self.__dump(await self._client.http.asset_get_seasons_competitive(), 'seasons_competitive')
            self.__dump(await self._client.http.asset_get_sprays(), 'sprays')
            self.__dump(await self._client.http.asset_get_themes(), 'themes')
            self.__dump(await self._client.http.asset_get_weapons(), 'weapons')
            self.__dump(await self._client.http.asset_get_bundle_items(), 'bundles_2nd')

        if reload:
            self.reload(with_price=with_price)

        self._ready = True

    def reload(self, with_price: bool = False):
        """
        Reload assets from disk.
        """

        _log.info("Reloading assets")

        self._is_with_price = with_price

        self.ASSET_CACHE.clear()

        to_remove_dir = False
        for maybe_dir in sorted(
            os.listdir(self._cache_dir),
            key=lambda x: os.path.getmtime(os.path.join(self._cache_dir, x)),
            reverse=True,
        ):
            maybe_asset_dir = os.path.join(self._cache_dir, maybe_dir)
            if os.path.isdir(maybe_asset_dir) and str(maybe_dir).startswith('0'):
                if not to_remove_dir:
                    for filename in sorted(os.listdir(maybe_asset_dir)):
                        if isinstance(filename, str) and filename.endswith('.json'):
                            file_path = os.path.join(str(maybe_asset_dir), filename)
                            with open(file_path, encoding='utf-8') as f:
                                to_dict = json.load(f)
                                if not filename.startswith('_offers'):
                                    self.__to_cache(filename, to_dict)
                                elif filename.startswith('_offers') and with_price:
                                    self.OFFER_CACHE.clear()
                                    self.OFFER_CACHE.update(to_dict)
                    to_remove_dir = True
                else:
                    shutil.rmtree(maybe_asset_dir)
                    _log.info(f'Removed asset directory {maybe_asset_dir!r}')

        # self.__special_weapons()

        _log.info("Assets reloaded")
        if with_price:
            _log.info("Offers reloaded")

    @lru_cache()
    def __get_dir(self) -> str:
        """:class:`str`: Get the asset directory."""
        return os.path.join(Assets._cache_dir, self._client.version.version)

    @lru_cache()
    def __get_special_dir() -> str:
        """:class:`str`: The special weapon directory."""
        path = os.path.join(os.path.dirname(os.path.abspath(__file__)), "assets")
        return os.path.join(path, 'specials')

    def __mkdir_dir(self) -> bool:
        """:return: True if the directory was created, False if it already exists."""
        if not os.path.exists(self._cache_dir):
            try:
                os.mkdir(self._cache_dir)
            except OSError:
                _log.error(f"Creation of the directory {self._cache_dir!r} failed")
                return False
            else:
                return True
        return False

    def __mkdir_assets_dir(self) -> bool:
        """Make the assets' directory."""
        assets_dir = self.__get_dir()
        if not os.path.exists(os.path.join(assets_dir)):
            try:
                os.mkdir(os.path.join(assets_dir))
            except OSError:
                _log.error(f'Failed to create asset directory')
                return False
            else:
                _log.info(f'Created asset directory')
                return True
        return False

    def __dump(self, data: Mapping[str, Any], filename: str) -> None:
        """Dump data to a file."""
        asset_path = self.__get_dir()
        file_path = os.path.join(asset_path, f'{filename}.json')

        for tries in range(3):
            try:
                with open(file_path, 'w', encoding='utf-8') as f:
                    json.dump(data, f, indent=4, ensure_ascii=False)
                break
            except FileNotFoundError:
                self.__mkdir_assets_dir()
                if tries == 3:
                    _log.error(f'Failed to create asset directory')
                    return

    def __special_weapons(self) -> None:
        """Special weapons."""

        special_dir = self.__get_special_dir()

        for filename in sorted(os.listdir(special_dir)):
            if isinstance(filename, str) and filename.endswith('.json'):
                file_path = os.path.join(str(special_dir), filename)
                with open(file_path, encoding='utf-8') as f:
                    to_dict = json.load(f)
                    if filename.startswith('weapons'):
                        self.ASSET_CACHE['weapons'].update(to_dict)

    @staticmethod
    def __to_cache(filename: str, data: Mapping[str, Any]) -> None:
        """Customize the asset assets format."""

        new_dict = {}
        buddy_level_payload = {}
        spray_level_payload = {}
        skin_payload = {}
        skin_level_payload = {}
        skin_chroma_payload = {}

        try:
            for item in data['data']:
                uuid = item['uuid']

                if filename.startswith('buddies'):
                    for index, buddy_level in enumerate(item['levels'], start=1):
                        buddy_level['BuddyID'] = uuid
                        buddy_level['levelNumber'] = index
                        buddy_level_payload[buddy_level['uuid']] = buddy_level
                    Assets.ASSET_CACHE['buddies_levels'] = buddy_level_payload

                elif filename.startswith('sprays'):
                    for spray_level in item['levels']:
                        spray_level['SprayID'] = uuid
                        spray_level_payload[spray_level['uuid']] = spray_level
                    Assets.ASSET_CACHE['sprays_levels'] = spray_level_payload

                elif filename.startswith('weapons'):
                    for skin in item['skins']:
                        skin['WeaponID'] = uuid
                        skin_payload[skin['uuid']] = skin

                        for skin_chroma in skin['chromas']:
                            skin_chroma['WeaponID'] = uuid
                            skin_chroma['SkinID'] = skin['uuid']
                            skin_chroma_payload[skin_chroma['uuid']] = skin_chroma
                        Assets.ASSET_CACHE['weapon_skins_chromas'] = skin_chroma_payload

                        for index, skin_level in enumerate(skin['levels'], start=1):
                            skin_level['WeaponID'] = uuid
                            skin_level['SkinID'] = skin['uuid']
                            skin_level['levelNumber'] = index
                            skin_level_payload[skin_level['uuid']] = skin_level
                        Assets.ASSET_CACHE['weapon_skins_levels'] = skin_level_payload

                    Assets.ASSET_CACHE['weapon_skins'] = skin_payload

                elif filename.startswith('bundles_2nd'):
                    bundle = Assets.ASSET_CACHE['bundles'][uuid]
                    bundle['price'] = item['price']
                    bundle_items = []

                    def bundle_item_payload(**kwargs) -> Mapping[str, Any]:
                        if kwargs['base_price'] is None:
                            kwargs['base_price'] = -1
                        return dict(
                            Item=dict(
                                ItemTypeID=kwargs['item_type_id'], ItemID=kwargs['item_id'], Amount=kwargs['amount']
                            ),  # noqa: E501
                            BasePrice=kwargs['base_price'],
                            CurrencyID=str(CurrencyType.valorant),
                            DiscountPercent=0,
                            DiscountedPrice=0,
                            IsPromoItem=False,
                        )

                    for weapon in item['weapons']:
                        bundle_items.append(
                            bundle_item_payload(
                                item_type_id=str(ItemType.skin_level),
                                item_id=weapon['levels'][0]['uuid'],
                                amount=1,
                                base_price=weapon.get('price', 0),
                            )
                        )
                    for buddy in item['buddies']:
                        bundle_items.append(
                            bundle_item_payload(
                                item_type_id=str(ItemType.buddy_level),
                                item_id=buddy['levels'][0]['uuid'],
                                amount=2,
                                base_price=buddy.get('price', 0),
                            )
                        )
                    for player_card in item['cards']:
                        bundle_items.append(
                            bundle_item_payload(
                                item_type_id=str(ItemType.player_card),
                                item_id=player_card['uuid'],
                                amount=1,
                                base_price=player_card.get('price', 0),
                            )
                        )
                    for spray in item['sprays']:
                        bundle_items.append(
                            bundle_item_payload(
                                item_type_id=str(ItemType.spray),
                                item_id=spray['uuid'],
                                amount=1,
                                base_price=spray.get('price', 0),
                            )
                        )
                    bundle['Items'] = bundle_items

                new_dict[uuid] = item

            Assets.ASSET_CACHE[filename[:-5]] = new_dict

        except KeyError as e:
            print(e)
            _log.error(f'Failed to parse {filename!r} assets')<|MERGE_RESOLUTION|>--- conflicted
+++ resolved
@@ -27,13 +27,8 @@
 import logging
 import os
 import shutil
-<<<<<<< HEAD
 from functools import cache as _cache, wraps
 from typing import TYPE_CHECKING, Any, Callable, Mapping, Optional, Tuple, TypeVar
-=======
-from functools import lru_cache, wraps
-from typing import TYPE_CHECKING, Any, Callable, Mapping, Optional, Tuple
->>>>>>> 3814d145
 
 from .enums import CurrencyType, ItemType
 from .errors import AuthRequired
@@ -98,11 +93,7 @@
 def _finder():
     def decorator(function: Callable[P, T]) -> Callable[..., Mapping[Any, Any]]:
         @wraps(function)
-<<<<<<< HEAD
         def wrapper(self: Assets, *args: P.args, **kwargs: P.kwargs) -> T:
-=======
-        def wrapper(self: Assets, *args: Any, **kwargs: Any) -> Any:
->>>>>>> 3814d145
             if not args and not kwargs:
                 return function(self, uuid=None)
 
