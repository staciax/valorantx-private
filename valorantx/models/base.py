"""
The MIT License (MIT)

Copyright (c) 2022-present xStacia

Permission is hereby granted, free of charge, to any person obtaining a
copy of this software and associated documentation files (the "Software"),
to deal in the Software without restriction, including without limitation
the rights to use, copy, modify, merge, publish, distribute, sublicense,
and/or sell copies of the Software, and to permit persons to whom the
Software is furnished to do so, subject to the following conditions:
The above copyright notice and this permission notice shall be included in
all copies or substantial portions of the Software.

THE SOFTWARE IS PROVIDED "AS IS", WITHOUT WARRANTY OF ANY KIND, EXPRESS
OR IMPLIED, INCLUDING BUT NOT LIMITED TO THE WARRANTIES OF MERCHANTABILITY,
FITNESS FOR A PARTICULAR PURPOSE AND NONINFRINGEMENT. IN NO EVENT SHALL THE
AUTHORS OR COPYRIGHT HOLDERS BE LIABLE FOR ANY CLAIM, DAMAGES OR OTHER
LIABILITY, WHETHER IN AN ACTION OF CONTRACT, TORT OR OTHERWISE, ARISING
FROM, OUT OF OR IN CONNECTION WITH THE SOFTWARE OR THE USE OR OTHER
DEALINGS IN THE SOFTWARE.
"""

from __future__ import annotations

import abc
from typing import TYPE_CHECKING, Any, Mapping, Optional

if TYPE_CHECKING:
    from ..client import Client
    from ..types.store import FeaturedBundleItem as FeaturedBundleItemPayload
    from .currency import Currency

__all__ = (
    'BaseModel',
    'FeaturedBundleItem',
)


class BaseModel(abc.ABC):
    __slots__ = (
        '_uuid',
        '_client',
        '_extras',
    )

    def __init__(self, client: Client, data: Optional[Mapping[str, Any]], **kwargs: Any) -> None:
        super().__init__(**kwargs)
        self._client: Client = client
        self._uuid: str = data.get('uuid', '') if data is not None else ''
        self._extras: Optional[Mapping[str, Any]] = kwargs

    def __repr__(self) -> str:
        return f"<{self.__class__.__name__} uuid={self.uuid!r}>"

    def __hash__(self) -> int:
        return hash(self.uuid)

    def __eq__(self, other: object) -> bool:
        return isinstance(other, BaseModel) and other.uuid == self.uuid

    def __ne__(self, other: object) -> bool:
        return not self.__eq__(other)

    @property
    def uuid(self) -> str:
        """:class:`str`: The uuid of the object."""
        return self._uuid


<<<<<<< HEAD
class FeaturedBundleItem:
=======
class BaseFeaturedBundleItem:
>>>>>>> 3814d145
    if TYPE_CHECKING:
        _client: Client

    def __init__(self, bundle: FeaturedBundleItemPayload) -> None:
        self.price: int = bundle.get('BasePrice')
        self.discounted_price: int = bundle.get('DiscountedPrice', 0)
        self._is_promo: bool = bundle.get('IsPromoItem', False)
        self._currency_id: str = bundle.get('CurrencyID')
        self.discount_percent: float = bundle.get('DiscountPercent', 0.0)
        self.amount: int = bundle['Item']['Amount']

    def is_promo(self) -> bool:
        """:class: `bool` Returns whether the bundle is a promo."""
        return self._is_promo

    def is_melee(self) -> bool:
        """:class: `bool` Returns whether the bundle is a melee weapon."""
        if hasattr(self, 'get_weapon'):
            if callable(self.get_weapon):
                weapon = self.get_weapon()
                return weapon.is_melee()
        return False

    @property
    def currency(self) -> Optional[Currency]:
        """:class:`Currency`: The currency of the bundles."""
        return self._client.get_currency(uuid=self._currency_id)<|MERGE_RESOLUTION|>--- conflicted
+++ resolved
@@ -67,12 +67,7 @@
         """:class:`str`: The uuid of the object."""
         return self._uuid
 
-
-<<<<<<< HEAD
 class FeaturedBundleItem:
-=======
-class BaseFeaturedBundleItem:
->>>>>>> 3814d145
     if TYPE_CHECKING:
         _client: Client
 
